--- conflicted
+++ resolved
@@ -438,9 +438,6 @@
 }
 
 Expr* LoopIVTyper::TypeIGet( IGet* node ) {
-<<<<<<< HEAD
-  (void)node;
-=======
   // IGET ( Write ) -->
   //   ObjectFind  ( Read  )
   //   ObjectRefSet( Write )
@@ -457,8 +454,6 @@
   if(idx_type = GetTypeInference(idx); !TPKind::IsNumber(idx_type))
     return NULL;
 
-
->>>>>>> 54c3d6e8
   return NULL;
 }
 
