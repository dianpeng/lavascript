#ifndef BYTECODE_H_
#define BYTECODE_H_
#include <cstdint>
#include <vector>
#include <algorithm>


/**
 *
 * Bytecode for the interpreter.
 *
 * Each bytecode occupies 4 bytes , it generally consists of following different types :
 *
 * ----------------------------
 * | OP |  A   |       B      |             type B
 * ----------------------------
 * | OP |      A       |  B   |             type C
 * ----------------------------
 * | OP |  A   |   B   |   C  |             type D
 * ----------------------------
 * | OP |   A  |   B   | xxxx |             type E
 * ----------------------------
 * | OP |   A  | xxxxxxxxxxxxx|             type F
 * ----------------------------
 * | OP |  A           | xxxx |             type G
 * ----------------------------
 * | OP | xxxxxxxxxxxxxxxxxxxx|             type X
 * ---------------------------
 * | OP | A    |  B    |  C   |             type H
 * ----------------------------
 * |           D              |
 * ----------------------------
 *
 * The bytecode are register based bytecode , it has 256 registers to be used. These
 * registers are shared with local variable slots and also intermiediate expression.
 * So in theory we can run out of register , the compiler will fire a too complicated
 * expression/function error. Additionally we have a implicit accumulator register to
 * be used by certain bytecode for holding results or passing around register information
 *
 * The accumulator is aliased with #255 register . So instruction can reference accregister
 * via #255 register.
 *
 */

namespace lavascript {
class GC;
class String;
class Prototype;

namespace zone {
class String;
} // namespace zone

namespace parser {
namespace ast {
struct Function;
} // namespace ast
} // namespace parser

namespace interpreter{

static const std::size_t kTotalBytecodeRegisterSize = 256;
static const std::size_t kAllocatableBytecodeRegisterSize = 255;

/** NOTES: Order matters **/
#define LAVASCRIPT_BYTECODE_LIST(__) \
  /* arithmetic bytecode , if cannot hold , then spill */ \
  __(D,ADDRV , addrv , REG , RREF , REG , FB ) \
  __(D,ADDVR , addvr , REG , REG , RREF , FB ) \
  __(D,ADDVV , addvv , REG , REG , REG  , FB ) \
  __(D,SUBRV , subrv , REG , RREF , REG , FB ) \
  __(D,SUBVR , subvr , REG , REG  , RREF, FB ) \
  __(D,SUBVV , subvv , REG , REG , REG  , FB ) \
  __(D,MULRV , mulrv , REG , RREF , REG , FB ) \
  __(D,MULVR , mulvr , REG , REG  , RREF, FB ) \
  __(D,MULVV , mulvv , REG , REG , REG  , FB ) \
  __(D,DIVRV , divrv , REG , RREF , REG , FB ) \
  __(D,DIVVR , divvr , REG , REG , RREF , FB ) \
  __(D,DIVVV , divvv , REG , REG , REG  , FB ) \
  __(D,MODVR , modvr , REG , REG , REG  , FB ) \
  __(D,MODRV , modrv , REG , REG , REG  , FB ) \
  __(D,MODVV , modvv , REG , REG , REG  , FB ) \
  __(D,POWRV , powrv , REG , RREF , REG , FB ) \
  __(D,POWVR , powvr , REG , REG , RREF , FB ) \
  __(D,POWVV , powvv , REG , REG , REG  , FB ) \
  /* comparison */                        \
  __(D,LTRV  , ltrv  , REG , RREF, REG  , FB ) \
  __(D,LTVR  , ltvr  , REG , REG , RREF , FB ) \
  __(D,LTVV  , ltvv  , REG , REG , REG  , FB ) \
  __(D,LERV  , lerv  , REG , RREF , REG , FB ) \
  __(D,LEVR  , levr  , REG , REG , RREF , FB ) \
  __(D,LEVV  , levv  , REG , REG , REG  , FB ) \
  __(D,GTRV  , gtrv  , REG , RREF , REG , FB ) \
  __(D,GTVR  , gtvr  , REG , REG , RREF , FB ) \
  __(D,GTVV  , gtvv  , REG , REG , REG  , FB ) \
  __(D,GERV  , gerv  , REG , RREF , REG , FB ) \
  __(D,GEVR  , gevr  , REG , REG , RREF , FB ) \
  __(D,GEVV  , gevv  , REG , REG , REG  , FB ) \
  __(D,EQRV  , eqrv  , REG , RREF , REG , FB ) \
  __(D,EQVR  , eqvr  , REG , REG  , RREF, FB ) \
  __(D,EQSV  , eqsv  , REG , SREF , REG , FB ) \
  __(D,EQVS  , eqvs  , REG , REG , SREF , FB ) \
  __(D,EQVV  , eqvv  , REG , REG  , REG , FB ) \
  __(D,NERV  , nerv  , REG , RREF, REG  , FB ) \
  __(D,NEVR  , nevr  , REG , REG , RREF , FB ) \
  __(D,NESV  , nesv  , REG , SREF , REG , FB ) \
  __(D,NEVS  , nevs  , REG , REG , SREF , FB ) \
  __(D,NEVV  , nevv  , REG , REG , REG  , FB ) \
  /* unary */ \
  __(E,NEGATE, negate, REG,REG,_ , FB )        \
  __(E,NOT   , not_  , REG,REG,_ , FB )        \
  /* branch */ \
<<<<<<< HEAD
  __(B,JMPF , jmpf ,REG,PC,_, _  )             \
  __(B,AND  , and_ ,REG,PC,_, _  )             \
  __(B,OR   , or_  ,REG,PC,_, _  )             \
=======
  __(B,JMPT , jmpt ,REG,PC,_, FB)              \
  __(B,JMPF , jmpf ,REG,PC,_, FB)              \
  __(H,AND  , and_ ,REG,REG,_, FB)             \
  __(H,OR   , or_  ,REG,REG,_, FB)             \
>>>>>>> d4c6ef2d
  __(G,JMP  , jmp  ,PC,_,_  , _  )             \
  /* register move */ \
  __(E,MOVE , move , REG, REG, _, _)                \
  /* constant loading */                            \
  __(F,LOAD0 , load0 , REG , _ , _ , _ )            \
  __(F,LOAD1 , load1 , REG , _ , _ , _ )            \
  __(F,LOADN1, loadn1, REG , _ , _ , _ )            \
  __(E,LOADR , loadr , REG , RREF , _ , _ )         \
  __(E,LOADSTR,loadstr,REG , SREF , _ , _ )         \
  __(F,LOADTRUE,loadtrue,REG , _ , _  , _ )         \
  __(F,LOADFALSE,loadfalse,  REG, _ , _ , _ )       \
  __(F,LOADNULL , loadnull , REG , _ , _ , _ )      \
  __(F,LOADLIST0, loadlist0, REG , _ , _ , _ )      \
  __(E,LOADLIST1, loadlist1, REG , REG , _ , _ )    \
  __(D,LOADLIST2, loadlist2, REG , REG , REG , _ )  \
  __(B,NEWLIST, newlist, REG , NARG  , _ , _ )      \
  __(D,ADDLIST, addlist, REG , REG , NARG, _ )      \
  __(F,LOADOBJ0 , loadobj0 , REG , _ , _ , _ )      \
  __(D,LOADOBJ1, loadobj1, REG , REG , REG , _ )    \
  __(B,NEWOBJ  , newobj , REG , NARG  , _  , _ )    \
  __(D,ADDOBJ  , addobj , REG , REG , REG , _ )     \
  __(B,LOADCLS  , loadcls  , REG , GARG , _ , _ )   \
  __(G,INITCLS , initcls, GARG , _ , _ , _ )        \
  /* property/upvalue/global value */              \
  __(D,PROPGET,propget,REG,REG,SRE,FB)             \
  __(D,PROPSET,propset,REG,SREF,REG,FB)            \
  __(D,PROPGETSSO,propgetsso,REG,REG,SSO,FB)       \
  __(D,PROPSETSSO,propsetsso,REG,SSO,REG,FB)       \
  __(D,IDXGET ,idxget,REG,REG,REG,FB)              \
  __(D,IDXSET ,idxset,REG,REG,REG,FB)              \
  __(D,IDXSETI,idxseti,REG,IMM,REG,FB)             \
  __(D,IDXGETI,idxgeti,REG,REG,IMM,FB)             \
  __(E,UVGET  ,uvget ,REG,GARG,_,_)               \
  __(E,UVSET  ,uvset ,GARG,REG,_,_)               \
  __(E,GGET   ,gget  ,REG,SREF,_,_)               \
  __(E,GGETSSO,ggetsso,RREG,SSO,_,_)              \
  __(E,GSET   ,gset  ,SREF,REG,_,_)               \
  __(E,GSETSSO,gsetsso,REG,SSO,_,_)               \
  /* subroutine */ \
  __(D,CALL, call , REG , BASE , NARG ,FB)        \
  __(D,TCALL, tcall, REG , BASE , NARG,FB)        \
  __(X,RETNULL, retnull , _ , _ , _ ,_)           \
  __(X,RET  , ret  , _ , _ , _ ,_ )               \
  /* forloop tag */ \
  __(B,FSTART,fstart,REG,PC,_,FB)                \
  __(H,FEND1,fend1 ,REG,REG,_,FB)                \
  __(H,FEND2,fend2 ,REG,REG,REG,FB)              \
  __(G,FEVRSTART,fevrstart,PC,_,_,_)             \
  /* fevrend also has feedback , thouth it is empty, we need it */ \
  /* simply because we can use the fevrend to stop a profile trace */ \
  /* and kicks in the actual compilation job */  \
  __(G,FEVREND,fevrend,PC,_,_ ,FB)               \
  __(B,FESTART,festart,REG,PC,_,FB)              \
  __(B,FEEND  ,feend  ,REG,PC,_,FB)              \
  __(D,IDREF  ,idref  ,REG,REG,REG,_)            \
  __(G,BRK   ,brk,PC,_,_,_)                      \
  __(G,CONT  ,cont,PC,_,_,_)                     \
  /* always the last one */\
  __(X,HLT,hlt,_,_,_,_)

// Used to emit IdxGetI instruction
static const std::size_t kIdxGetIMaxImm = 256; // 2^8

/** bytecode **/
enum Bytecode {
#define __(A,B,...) BC_##B,
  LAVASCRIPT_BYTECODE_LIST(__)
  SIZE_OF_BYTECODE
#undef __ // __
};

static_assert( SIZE_OF_BYTECODE <= 255 );

/** bytecode type **/
enum BytecodeType {
  TYPE_B,
  TYPE_C,
  TYPE_D,
  TYPE_E,
  TYPE_F,
  TYPE_G,
  TYPE_H,
  TYPE_X,

  SIZE_OF_BYTECODE_TYPE
};

const char* GetBytecodeName( Bytecode );

BytecodeType GetBytecodeType( Bytecode );

// Check whether feedback is needed for this bytecode
bool DoesBytecodeHasFeedback( Bytecode );

} // namespace interpreter
} // namespace lavascript

#endif // BYTECODE_H_<|MERGE_RESOLUTION|>--- conflicted
+++ resolved
@@ -110,16 +110,9 @@
   __(E,NEGATE, negate, REG,REG,_ , FB )        \
   __(E,NOT   , not_  , REG,REG,_ , FB )        \
   /* branch */ \
-<<<<<<< HEAD
-  __(B,JMPF , jmpf ,REG,PC,_, _  )             \
-  __(B,AND  , and_ ,REG,PC,_, _  )             \
-  __(B,OR   , or_  ,REG,PC,_, _  )             \
-=======
-  __(B,JMPT , jmpt ,REG,PC,_, FB)              \
   __(B,JMPF , jmpf ,REG,PC,_, FB)              \
   __(H,AND  , and_ ,REG,REG,_, FB)             \
   __(H,OR   , or_  ,REG,REG,_, FB)             \
->>>>>>> d4c6ef2d
   __(G,JMP  , jmp  ,PC,_,_  , _  )             \
   /* register move */ \
   __(E,MOVE , move , REG, REG, _, _)                \
