#ifndef ZONE_LIST_H_
#define ZONE_LIST_H_
#include "zone.h"

namespace lavascript {
namespace zone {
template< typename T > class List;

namespace detail {

template< typename C >
struct NodeBase {
  C* prev;
  C* next;
  NodeBase( C* p , C* n ): prev(p),next(n) {}
  NodeBase();
  void Reset();
};

template< typename T > struct Node : public NodeBase<Node<T>> {
  typedef NodeBase<Node> Parent;

  T value;
  Node( const T& v ): Parent(NULL,NULL), value(v) {}
};

template< typename T , typename Traits > class Iterator {
 public:
  Iterator( Node<T>* iter , Node<T>* end ): iter_(iter), end_(end) {}
  Iterator(): iter_(NULL) , end_(NULL) {}

 public:
  bool HasNext() const { return iter_ != end_; }
<<<<<<< HEAD
  bool Next() const;
  bool Advance( std::size_t times ) const;

  T& value() { return iter_->value; }
  const T& value() const { return iter_->value; }
  void set_value( const T& val ) { iter_->value = val; }
=======
  bool Move() const    { return Traits::Move(&iter_,end_); }

  const T& value() const { lava_debug(NORMAL,lava_verify(HasNext());); return iter_->value; }
  void set_value( const T& val ) { lava_debug(NORMAL,lava_verify(HasNext());); iter_->value = val;  }
>>>>>>> 53fcf1d9

  bool operator == ( const Iterator& that ) const {
    return iter_ == that.iter_ && end_ == that.end_;
  }

  bool operator != ( const Iterator& that ) const {
    return !(*this == that);
  }

 private:
  mutable Node<T>* iter_;
  Node<T>* end_ ;
  friend class List<T>;
};

<<<<<<< HEAD
template< typename T > bool Iterator<T>::Next() const {
  lava_debug(NORMAL,lava_verify(HasNext()););
  iter_ = iter_->next;
  return HasNext();
}

template< typename T > bool Iterator<T>::Advance( std::size_t times ) const {
  for( ; times > 0 ; --times )
    if(!Next()) return false;
  return true;
}

=======
>>>>>>> 53fcf1d9
template< typename C > NodeBase<C>::NodeBase(): prev(NULL), next(NULL) {
  prev = static_cast<C*>(this);
  next = static_cast<C*>(this);
}

template< typename C > void NodeBase<C>::Reset() {
  prev = static_cast<C*>(this);
  next = static_cast<C*>(this);
}

template< typename T > struct ListForwardTraits {
  inline static bool Move( Node<T>** , Node<T>* );
};

template< typename T > struct ListBackwardTraits {
  inline static bool Move( Node<T>** , Node<T>* );
};

} // namespace detail

// A linked list implementation as ZoneObject. We mainly need it because
// linked list supports way better method of deletion of a certain node.
template< typename T > class List : ZoneObject {
  typedef detail::Node<T> NodeType;
  typedef detail::NodeBase<NodeType> NodeBaseType;
 public:
  static List* New( Zone* zone ) { return zone->New<List<T>>(); }
  static void CopyFrom( Zone* , List* , const List& );

  List() : end_ () , size_(0) {}

  List( Zone* zone , const List& that ) : end_() , size_(0) {
    CopyFrom(zone,this,that);
  }

 public:
  typedef detail::Iterator<T,detail::ListForwardTraits<T>> ForwardIterator;
  typedef const ForwardIterator ConstForwardIterator;
  typedef detail::Iterator<T,detail::ListBackwardTraits<T>> BackwardIterator;
  typedef const BackwardIterator ConstBackwardIterator;

  ForwardIterator  GetForwardIterator()  { return ForwardIterator(end_.next,end()); }
  BackwardIterator GetBackwardIterator() { return BackwardIterator(end_.prev,end()); }

  ConstForwardIterator  GetForwardIterator()  const { return ConstForwardIterator(end_.next,end()); }
  ConstBackwardIterator GetBackwardIterator() const { return ConstBackwardIterator(end_.prev,end());}

 public:
  ForwardIterator PushBack( Zone* , const T& );
  ForwardIterator PopBack ();
  ForwardIterator Insert  ( Zone* , ConstForwardIterator& , const T& );
  ForwardIterator Remove  ( ConstForwardIterator& );

  const T& First   () const {
    lava_debug(NORMAL,lava_verify(!empty()););
    return end_.next->value;
  }

  const T& Last    () const {
    lava_debug(NORMAL,lava_verify(!empty()););
    return end_.prev->value;
  }

  T& First() {
    lava_debug(NORMAL,lava_verify(!empty()););
    return end_.next->value;
  }

  T& Last () {
    lava_debug(NORMAL,lava_verify(!empty()););
    return end_.prev->value;
  }

  void Clear() { size_ = 0; end_.Reset(); }

 public:
  // resize the linked list to hold certain size/amount of nodes
  void Resize( Zone* , std::size_t );

  // index a certain position's node inside of linked list , linear
  // complexity
  const T& Index( std::size_t ) const;

  // index a certain position's node inside of linked list , linear
  // complexity
  T& Index( std::size_t );

 public:
  std::size_t size() const { return size_; }
  bool empty() const { return size() == 0; }

 private:
  NodeType* end() const {
    return const_cast<NodeType*>(
        static_cast<const NodeType*>(&end_));
  }

  NodeBaseType end_;
  std::size_t size_;

  LAVA_DISALLOW_COPY_AND_ASSIGN(List);
};

template< typename T >
typename List<T>::ForwardIterator List<T>::PushBack( Zone* zone , const T& value ) {
  return Insert(zone,ConstForwardIterator(end(),end()),value);
}

template< typename T >
typename List<T>::ForwardIterator List<T>::PopBack() {
  return Remove(ConstForwardIterator(end_.prev,end()));
}

template< typename T >
typename List<T>::ForwardIterator List<T>::Insert( Zone* zone , ConstForwardIterator& iter ,
                                                                const T& value ) {
  lava_debug(NORMAL,lava_verify(iter.end_ == end()););
  NodeType* node = zone->New<NodeType>(value);

  NodeType* pos = iter.iter_;
  NodeType* prev= pos->prev;
  prev->next = node;
  node->prev = prev;
  node->next = pos;
  pos->prev  = node;
  ++size_;
  return ForwardIterator(node,end());
}

template< typename T >
typename List<T>::ForwardIterator List<T>::Remove( ConstForwardIterator& iter ) {
  lava_debug(NORMAL,lava_verify(iter.end_ == end()););
  lava_debug(NORMAL,lava_verify(!empty()););

  NodeType* pos = iter.iter_;
  pos->prev->next = pos->next;
  pos->next->prev = pos->prev;
  --size_;

  // Notes: We use pos node which is deleted here. This is Okay since
  //        zone allocator doesn't really deaclloate memory
  return ForwardIterator(pos->next,end());
}

template< typename T >
void List<T>::CopyFrom( Zone* zone , List<T>* dest , const List<T>& that ) {
  if(dest != &that) {
    dest->Clear();
    ConstForwardIterator itr(that.GetIterator());
    for( ; itr.HasNext(); itr.Move() ) {
      dest->PushBack(zone,itr.value());
    }
  }
}

<<<<<<< HEAD
template< typename T >
void List<T>::Resize( Zone* zone , std::size_t size ) {
  if( size_ > size ) {
    for( std::size_t i = 0 ; i < (size_ - size); ++i )
      PopBack();
  } else if(size_ < size) {
    for( std::size_t i = 0 ; i < (size - size_); ++i )
      PushBack(zone,T());
  }
}

template< typename T >
T& List<T>::Index( std::size_t index ) {
  lava_debug(NORMAL,lava_verify(index < size_););
  Iterator itr(GetIterator());
  itr.Advance(index);
  return itr.value();
}

template< typename T >
const T& List<T>::Index( std::size_t index ) const {
  lava_debug(NORMAL,lava_verify(index < size_););
  Iterator itr(GetIterator());
  itr.Advance(index);
  return itr.value();
}

=======
namespace detail {

template< typename T >
inline bool ListForwardTraits<T>::Move( Node<T>** iter , Node<T>* end ) {
  Node<T>* temp = *iter;
  temp = temp->next;
  *iter = temp;
  return temp != end;
}

template< typename T >
inline bool ListBackwardTraits<T>::Move( Node<T>** iter , Node<T>* end ) {
  Node<T>* temp = *iter;
  temp = temp->prev;
  *iter = temp;
  return temp != end;
}

} // namespaced detail

>>>>>>> 53fcf1d9
} // namespace zone
} // namespace lavascript

#endif // ZONE_LIST_H_<|MERGE_RESOLUTION|>--- conflicted
+++ resolved
@@ -31,19 +31,11 @@
 
  public:
   bool HasNext() const { return iter_ != end_; }
-<<<<<<< HEAD
-  bool Next() const;
   bool Advance( std::size_t times ) const;
-
-  T& value() { return iter_->value; }
-  const T& value() const { return iter_->value; }
-  void set_value( const T& val ) { iter_->value = val; }
-=======
   bool Move() const    { return Traits::Move(&iter_,end_); }
 
   const T& value() const { lava_debug(NORMAL,lava_verify(HasNext());); return iter_->value; }
   void set_value( const T& val ) { lava_debug(NORMAL,lava_verify(HasNext());); iter_->value = val;  }
->>>>>>> 53fcf1d9
 
   bool operator == ( const Iterator& that ) const {
     return iter_ == that.iter_ && end_ == that.end_;
@@ -59,21 +51,13 @@
   friend class List<T>;
 };
 
-<<<<<<< HEAD
-template< typename T > bool Iterator<T>::Next() const {
-  lava_debug(NORMAL,lava_verify(HasNext()););
-  iter_ = iter_->next;
-  return HasNext();
-}
-
-template< typename T > bool Iterator<T>::Advance( std::size_t times ) const {
+template< typename T , typename Traits >
+bool Iterator<T,Traits>::Advance( std::size_t times ) const {
   for( ; times > 0 ; --times )
-    if(!Next()) return false;
+    if(!Move()) return false;
   return true;
 }
 
-=======
->>>>>>> 53fcf1d9
 template< typename C > NodeBase<C>::NodeBase(): prev(NULL), next(NULL) {
   prev = static_cast<C*>(this);
   next = static_cast<C*>(this);
@@ -229,7 +213,6 @@
   }
 }
 
-<<<<<<< HEAD
 template< typename T >
 void List<T>::Resize( Zone* zone , std::size_t size ) {
   if( size_ > size ) {
@@ -244,7 +227,7 @@
 template< typename T >
 T& List<T>::Index( std::size_t index ) {
   lava_debug(NORMAL,lava_verify(index < size_););
-  Iterator itr(GetIterator());
+  ForwardIterator itr(GetForwardIterator());
   itr.Advance(index);
   return itr.value();
 }
@@ -252,12 +235,11 @@
 template< typename T >
 const T& List<T>::Index( std::size_t index ) const {
   lava_debug(NORMAL,lava_verify(index < size_););
-  Iterator itr(GetIterator());
+  ForwardIterator itr(GetForwardIterator());
   itr.Advance(index);
   return itr.value();
 }
 
-=======
 namespace detail {
 
 template< typename T >
@@ -278,7 +260,6 @@
 
 } // namespaced detail
 
->>>>>>> 53fcf1d9
 } // namespace zone
 } // namespace lavascript
 
