#ifndef ZONE_ZONE_H_
#define ZONE_ZONE_H_
#include "src/common.h"
#include "src/util.h"
#include "src/trace.h"
#include "src/bump-allocator.h"

#include <cstddef>

namespace lavascript {
namespace zone {

// Just a wrapper around BumpAllocator. In the future the Zone may have a better
// implementation like a slab than a simple BumpAllocator.
class Zone {
 public:
  // for future , we need to align the memory since some arch may have panelty
  // for accessing not aligned memory
  static const std::size_t kAlignment = 8;

  static const std::size_t kMaximum =
#ifndef LAVA_ZONE_MAXIMUM_SIZE
    1024*1024*4; // 4MB
#else
    LAVA_ZONE_MAXIMUM_SIZE;
#endif // LAVA_ZONE_MAXIMUM_SIZE

  static const std::size_t kMinimum =
#ifndef LAVA_ZONE_MINIMUM_SIZE
    1024;        // 1KB
#else
    LAVA_ZONE_MINIMUM_SIZE;
#endif // LAVA_ZONE_MINIMUM_SIZE

  inline Zone( std::size_t minimum = kMinimum, std::size_t maximum = kMaximum,
                                               HeapAllocator* allocator = NULL );

  void* Malloc( std::size_t size ) { return allocator_.Grab(Align(size,kAlignment)); }

  template< typename T >
  T* Malloc() { return static_cast<T*>(Malloc(sizeof(T))); }

  template< typename T , typename ... ARGS >
<<<<<<< HEAD
  T* New( ARGS ... args ) {
    void* buffer = Malloc(sizeof(T));
    return ConstrutFromBuffer<T>(buffer,args...);
=======
  T* New( ARGS ...args ) {
    void* mem = Malloc(sizeof(T));
    return ConstructFromBuffer<T>(mem,args...);
>>>>>>> dd98fdd5
  }

 private:
  BumpAllocator allocator_;   // internal bump allocator

  LAVA_DISALLOW_COPY_AND_ASSIGN(Zone);
};

inline Zone::Zone( std::size_t minimum , std::size_t maximum ,
                                    HeapAllocator* allocator ):
  allocator_(minimum,maximum,allocator)
{}

// All object that is gonna allocated from *zone* must be derived from the *ZoneObject*.
//
// And user needs to use placement new to construct an zone object since Zone allocator
// only gives you memory and it *wont* call object's constructor.
class ZoneObject {
 public:
  static void* operator new( std::size_t size , Zone* zone ) {
    return zone->Malloc(size);
  }
  static void* operator new( std::size_t );
  static void* operator new[] ( std::size_t );
  static void  operator delete( void* );
  static void  operator delete[](void*);
};

} // namespace zone
} // namespace lavascript

#endif // ZONE_ZONE_H_<|MERGE_RESOLUTION|>--- conflicted
+++ resolved
@@ -41,15 +41,9 @@
   T* Malloc() { return static_cast<T*>(Malloc(sizeof(T))); }
 
   template< typename T , typename ... ARGS >
-<<<<<<< HEAD
-  T* New( ARGS ... args ) {
-    void* buffer = Malloc(sizeof(T));
-    return ConstrutFromBuffer<T>(buffer,args...);
-=======
   T* New( ARGS ...args ) {
     void* mem = Malloc(sizeof(T));
     return ConstructFromBuffer<T>(mem,args...);
->>>>>>> dd98fdd5
   }
 
  private:
